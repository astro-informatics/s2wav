import numpy as np
from s2wav import samples, filters, shapes
from typing import Tuple

# TODO: Switch to S2FFT
import pyssht as ssht
import so3


def synthesis_transform(
    f_wav: np.ndarray,
    f_scal: np.ndarray,
    L: int,
    N: int = 1,
    J_min: int = 0,
    lam: float = 2.0,
    spin: int = 0,
    spin0: int = 0,
    sampling: str = "mw",
    kernel: str = "s2dw",
    reality: bool = False,
    multiresolution: bool = False,
) -> np.ndarray:
    r"""Computes the synthesis directional wavelet transform [1,2].
    Specifically, this transform synthesises the signal :math:`_{s}f(\omega) \in \mathbb{S}^2` by summing the contributions from wavelet and scaling coefficients in harmonic space, see equation 27 from `[2] <https://arxiv.org/pdf/1509.06749.pdf>`_.
    Args:
        f_wav (np.ndarray): Array of wavelet pixel-space coefficients
            with shape :math:`[n_{J}, 2N-1, n_{\theta}, n_{\phi}]`.
        f_scal (np.ndarray): Array of scaling pixel-space coefficients
            with shape :math:`[n_{\theta}, n_{\phi}]`.
        L (int): Harmonic bandlimit.
        N (int, optional): Upper azimuthal band-limit. Defaults to 1.
        J_min (int, optional): Lowest frequency wavelet scale to be used. Defaults to 0.
        lam (float, optional): Wavelet parameter which determines the scale factor between consecutive wavelet scales.
            Note that :math:`\lambda = 2` indicates dyadic wavelets. Defaults to 2.
        spin (int, optional): Spin (integer) of input signal. Defaults to 0.
        spin0 (int, optional): Spin (integer) of output signal. Defaults to 0.
        sampling (str, optional): Spherical sampling scheme from {"mw","mwss"}. Defaults to "mw".
        kernel (str, optional): The wavelet type from {"s2dw"}. Defaults to "s2dw".
        reality (bool, optional): Whether :math:`f \in \mathbb{R}`, if True exploits
            conjugate symmetry of harmonic coefficients. Defaults to False.
        multiresolution (bool, optional): Whether to store the scales at :math:`j_{\text{max}}`
            resolution or its own resolution. Defaults to False.
    Raises:
        AssertionError: Shape of wavelet/scaling coefficients incorrect.
    Returns:
        np.ndarray: Signal :math:`f` on the sphere with shape :math:`[n_{\theta}, n_{\phi}]`.
    Notes:
        [1] B. Leidstedt et. al., "S2LET: A code to perform fast wavelet analysis on the sphere", A&A, vol. 558, p. A128, 2013.
        [2] J. McEwen et. al., "Directional spin wavelets on the sphere", arXiv preprint arXiv:1509.06749 (2015).
    """
    assert f_wav.shape == shapes.f_wav(
        L, N, J_min, lam, sampling
    ), f"Shape of wavelet coefficients {f_wav.shape} incorrect, should be {shapes.f_wav(L, N, J_min, lam, sampling)}."

    assert f_scal.shape == shapes.f_scal(
        L, sampling
    ), f"Shape of scaling coefficients {f_scal.shape} incorrect, should be {shapes.f_scal(L, sampling)}."

    J = samples.j_max(L, lam)
    flmn_shape = shapes.flmn_wav(L, N, J_min, lam)
    params = so3.create_parameter_dict(L=L, N=N)

    # Convert scaling/wavelet coefficients from pixel-space
    # to harmonic/Wigner space.
    f_scal_lm = ssht_to_s2wav(ssht.forward(f_scal, L), L)
    f_wav_lmn = np.zeros(flmn_shape, dtype=np.complex128)

    for j in range(J_min, J + 1):
        params.L0 = samples.L0(j, lam, kernel)
        temp = so3.forward(f_wav[j, ...].flatten("C"), params)
        f_wav_lmn[j, ...] = so3_to_s2wav(temp, L, N)

    # Generate the directional wavelet kernels
    flm = np.zeros((L, 2 * L - 1), dtype=np.complex128)
    wav_lm, scal_l = filters.filters_directional(L, N, J_min, lam, spin, spin0)

    # Sum the all scaling harmonic coefficients for each lm
    for j in range(J_min, J + 1):
        for n in range(-N + 1, N, 2):
            for el in range(max(abs(spin), abs(n)), L):
                if el != 0:
                    psi = wav_lm[j, el, L - 1 + n]
                    for m in range(-el, el + 1):
                        flm[el, L - 1 + m] += (
                            f_wav_lmn[j, N - 1 + n, el, L - 1 + m] * psi
                        )

    # Sum the all scaling harmonic coefficients for each lm
    for el in range(np.abs(spin), L):
        phi = np.sqrt(4 * np.pi / (2 * el + 1)) * scal_l[el]
        for m in range(-el, el + 1):
            flm[el, L - 1 + m] += f_scal_lm[el, L - 1 + m] * phi
<<<<<<< HEAD

    return ssht.inverse(s2wav_to_ssht(flm, L), L, Reality=reality)


def so3_to_s2wav(flmn, L, N):
    """Temporary function to convert flmn from so3 to s2wav indexing"""
    temp = flmn.reshape(2 * N - 1, L * L)
    flmn_out = np.zeros((2 * N - 1, L, 2 * L - 1), dtype=np.complex128)
    for n in range(-N + 1, N):
        ind = 0
        for el in range(L):
            for m in range(-el, el + 1):
                flmn_out[N - 1 + n, el, L - 1 + m] = temp[N - 1 + n, ind]
                ind += 1
    return flmn_out


def ssht_to_s2wav(flm, L):
    """Temporary function to convert flm from ssht to s2wav indexing"""
    flm_out = np.zeros((L, 2 * L - 1), dtype=np.complex128)
    ind = 0
    for el in range(L):
        for m in range(-el, el + 1):
            flm_out[el, L - 1 + m] = flm[ind]
            ind += 1
    return flm_out


=======

    return ssht.inverse(s2wav_to_ssht(flm, L), L, Reality=reality)


def so3_to_s2wav(flmn, L, N):
    """Temporary function to convert flmn from so3 to s2wav indexing"""
    temp = flmn.reshape(2 * N - 1, L * L)
    flmn_out = np.zeros((2 * N - 1, L, 2 * L - 1), dtype=np.complex128)
    for n in range(-N + 1, N):
        ind = 0
        for el in range(L):
            for m in range(-el, el + 1):
                flmn_out[N - 1 + n, el, L - 1 + m] = temp[N - 1 + n, ind]
                ind += 1
    return flmn_out


def ssht_to_s2wav(flm, L):
    """Temporary function to convert flm from ssht to s2wav indexing"""
    flm_out = np.zeros((L, 2 * L - 1), dtype=np.complex128)
    ind = 0
    for el in range(L):
        for m in range(-el, el + 1):
            flm_out[el, L - 1 + m] = flm[ind]
            ind += 1
    return flm_out


>>>>>>> b5e537aa
def s2wav_to_ssht(flm, L):
    """Temporary function to convert flm from s2wav to ssht indexing"""
    flm_out = np.zeros(L * L, dtype=np.complex128)
    ind = 0
    for el in range(L):
        for m in range(-el, el + 1):
            flm_out[ind] = flm[el, L - 1 + m]
            ind += 1
    return flm_out<|MERGE_RESOLUTION|>--- conflicted
+++ resolved
@@ -91,7 +91,6 @@
         phi = np.sqrt(4 * np.pi / (2 * el + 1)) * scal_l[el]
         for m in range(-el, el + 1):
             flm[el, L - 1 + m] += f_scal_lm[el, L - 1 + m] * phi
-<<<<<<< HEAD
 
     return ssht.inverse(s2wav_to_ssht(flm, L), L, Reality=reality)
 
@@ -120,36 +119,6 @@
     return flm_out
 
 
-=======
-
-    return ssht.inverse(s2wav_to_ssht(flm, L), L, Reality=reality)
-
-
-def so3_to_s2wav(flmn, L, N):
-    """Temporary function to convert flmn from so3 to s2wav indexing"""
-    temp = flmn.reshape(2 * N - 1, L * L)
-    flmn_out = np.zeros((2 * N - 1, L, 2 * L - 1), dtype=np.complex128)
-    for n in range(-N + 1, N):
-        ind = 0
-        for el in range(L):
-            for m in range(-el, el + 1):
-                flmn_out[N - 1 + n, el, L - 1 + m] = temp[N - 1 + n, ind]
-                ind += 1
-    return flmn_out
-
-
-def ssht_to_s2wav(flm, L):
-    """Temporary function to convert flm from ssht to s2wav indexing"""
-    flm_out = np.zeros((L, 2 * L - 1), dtype=np.complex128)
-    ind = 0
-    for el in range(L):
-        for m in range(-el, el + 1):
-            flm_out[el, L - 1 + m] = flm[ind]
-            ind += 1
-    return flm_out
-
-
->>>>>>> b5e537aa
 def s2wav_to_ssht(flm, L):
     """Temporary function to convert flm from s2wav to ssht indexing"""
     flm_out = np.zeros(L * L, dtype=np.complex128)
@@ -158,4 +127,5 @@
         for m in range(-el, el + 1):
             flm_out[ind] = flm[el, L - 1 + m]
             ind += 1
-    return flm_out+    return flm_out
+    