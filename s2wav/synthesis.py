--- conflicted
+++ resolved
@@ -68,19 +68,8 @@
     # Sum the all scaling harmonic coefficients for each lm
     for el in range(np.abs(spin), Ls):
         phi = np.sqrt(4 * np.pi / (2 * el + 1)) * scal_l[el]
-<<<<<<< HEAD
-        flm[el, 0 + L - 1] = f_scal_lm[el, L - 1 + 0] * phi
-        
-        for m in range(1, el + 1):
-            flm[el, m + L - 1] = f_scal_lm[el, L - 1 + m] * phi
-            if reality:
-                flm[el, -m + L - 1] = (-1) ** m * np.conj(flm[el, m + L - 1])
-            else:
-                flm[el, -m + L - 1] = f_scal_lm[el, L - 1 - m] * phi
-=======
         for m in range(-el, el + 1):
             flm[el, L - 1 + m] += f_scal_lm[el, Ls - 1 + m] * phi
->>>>>>> 661f3d16
 
     return s2fft.transform.inverse(flm, L, spin, sampling)
 
@@ -153,7 +142,44 @@
         )
 
     # Sum the all scaling harmonic coefficients for each lm
-    phi = scal_l[:Ls] * np.sqrt(4 * np.pi / (2 * np.arange(Ls) + 1))
-    flm[:Ls, L - Ls : L - 1 + Ls] += np.einsum("lm,l->lm", f_scal_lm, phi)
+    for el in range(np.abs(spin), L):
+        phi = np.sqrt(4 * np.pi / (2 * el + 1)) * scal_l[el]
+        for m in range(-el, el + 1):
+            flm[el, L - 1 + m] += f_scal_lm[el, L - 1 + m] * phi
 
-    return s2fft.transform.inverse(flm, L, spin, sampling)+    return ssht.inverse(s2wav_to_ssht(flm, L), L, Reality=reality)
+
+
+def so3_to_s2wav(flmn, L, N):
+    """Temporary function to convert flmn from so3 to s2wav indexing"""
+    temp = flmn.reshape(2 * N - 1, L * L)
+    flmn_out = np.zeros((2 * N - 1, L, 2 * L - 1), dtype=np.complex128)
+    for n in range(-N + 1, N):
+        ind = 0
+        for el in range(L):
+            for m in range(-el, el + 1):
+                flmn_out[N - 1 + n, el, L - 1 + m] = temp[N - 1 + n, ind]
+                ind += 1
+    return flmn_out
+
+
+def ssht_to_s2wav(flm, L):
+    """Temporary function to convert flm from ssht to s2wav indexing"""
+    flm_out = np.zeros((L, 2 * L - 1), dtype=np.complex128)
+    ind = 0
+    for el in range(L):
+        for m in range(-el, el + 1):
+            flm_out[el, L - 1 + m] = flm[ind]
+            ind += 1
+    return flm_out
+
+
+def s2wav_to_ssht(flm, L):
+    """Temporary function to convert flm from s2wav to ssht indexing"""
+    flm_out = np.zeros(L * L, dtype=np.complex128)
+    ind = 0
+    for el in range(L):
+        for m in range(-el, el + 1):
+            flm_out[ind] = flm[el, L - 1 + m]
+            ind += 1
+    return flm_out