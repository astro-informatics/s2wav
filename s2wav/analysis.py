import numpy as np
from typing import Tuple
from s2wav import samples, filters, shapes
import s2fft


def analysis_transform_looped(
    f: np.ndarray,
    L: int,
    N: int = 1,
    J_min: int = 0,
    lam: float = 2.0,
    spin: int = 0,
    spin0: int = 0,
    sampling: str = "mw",
    reality: bool = False,
    multiresolution: bool = False,
) -> Tuple[np.ndarray, np.ndarray]:
    r"""Wavelet analysis from pixel space to wavelet space for complex signals.

    Args:
        f (np.ndarray): Signal :math:`f` on the sphere with shape :math:`[n_{\theta}, n_{\phi}]`.

        L (int): Harmonic bandlimit.

        N (int, optional): Upper azimuthal band-limit. Defaults to 1.

        J_min (int, optional): Lowest frequency wavelet scale to be used. Defaults to 0.

        lam (float, optional): Wavelet parameter which determines the scale factor between consecutive wavelet scales.
            Note that :math:`\lambda = 2` indicates dyadic wavelets. Defaults to 2.

        spin (int, optional): Spin (integer) of input signal. Defaults to 0.

        spin0 (int, optional): Spin (integer) of output signal. Defaults to 0.

        sampling (str, optional): Spherical sampling scheme from {"mw","mwss"}. Defaults to "mw".

        reality (bool, optional): Whether :math:`f \in \mathbb{R}`, if True exploits
            conjugate symmetry of harmonic coefficients. Defaults to False.

        multiresolution (bool, optional): Whether to store the scales at :math:`j_{\text{max}}`
            resolution or its own resolution. Defaults to False.

    Returns:
        f_wav (np.ndarray): Array of wavelet pixel-space coefficients
            with shape :math:`[n_{J}, 2N-1, n_{\theta}, n_{\phi}]`.

        f_scal (np.ndarray): Array of scaling pixel-space coefficients
            with shape :math:`[n_{\theta}, n_{\phi}]`.
    """
    J = samples.j_max(L, lam)
    Ls = shapes.scal_bandlimit(L, J_min, lam, multiresolution)

    f_scal_lm = shapes.construct_flm(L, J_min, lam, multiresolution)
    f_wav_lmn = shapes.construct_flmn(L, N, J_min, lam, multiresolution)
    wav_lm, scal_l = filters.filters_directional(L, N, J_min, lam, spin, spin0)

    flm = s2fft.transform.forward(f, L, spin, sampling)

    for j in range(J_min, J + 1):
        Lj, Nj = shapes.LN_j(L, j, N, lam, multiresolution)
        for n in range(-Nj + 1, Nj, 2):
            for el in range(max(abs(spin), abs(n)), Lj):
                if el != 0:
                    psi = np.conj(wav_lm[j, el, L - 1 + n])
                    psi *= 8 * np.pi**2 / (2 * el + 1)
<<<<<<< HEAD

                    f_wav_lmn[j, N - 1 + n, el, L - 1] = flm[el, L - 1 + 0] * psi
                    for m in range(1, el + 1):
                        f_wav_lmn[j, N - 1 + n, el, L - 1 + m] = (
                            flm[el, L - 1 + m] * psi         
=======
                    for m in range(-el, el + 1):
                        f_wav_lmn[j - J_min][Nj - 1 + n, el, Lj - 1 + m] = (
                            flm[el, L - 1 + m] * psi
>>>>>>> 661f3d16
                        )
                        if reality:
                            f_wav_lmn[j, N - 1 + n, el, L - 1 - m] = (
                                (-1) ** m * np.conj(f_wav_lmn[j, N - 1 + n, el, L - 1 + m])
                            )
                        else:
                            f_wav_lmn[j, N - 1 + n, el, L - 1 - m] = (
                            flm[el, L - 1 - m] * psi
                            )
                        




    for el in range(abs(spin), Ls):
        phi = np.sqrt(4.0 * np.pi / (2 * el + 1)) * scal_l[el]
<<<<<<< HEAD
        f_scal_lm[el, L - 1 + 0] = flm[el, L - 1 + 0] * phi
        for m in range(1, el + 1):
            f_scal_lm[el, L - 1 + m] = flm[el, L - 1 + m] * phi

            if reality:
                f_scal_lm[el, L - 1 - m] = (
                    (-1) ** m * np.conj(f_scal_lm[el, L - 1 + m])
                )
            else:
                f_scal_lm[el, L - 1 - m] = (
                    flm[el, L - 1 - m] * phi
                )

    params = so3.create_parameter_dict(L=L, N=N)
    f_wav = np.zeros(shapes.f_wav(L, N, J_min, lam), dtype=np.complex128)
=======
        for m in range(-el, el + 1):
            f_scal_lm[el, Ls - 1 + m] = flm[el, L - 1 + m] * phi
>>>>>>> 661f3d16

    f_wav = shapes.construct_f(L, N, J_min, lam, sampling, multiresolution)
    for j in range(J_min, J + 1):
        Lj, Nj = shapes.LN_j(L, j, N, lam, multiresolution)
        f_wav[j - J_min] = s2fft.wigner.transform.inverse(
            f_wav_lmn[j - J_min], Lj, Nj, 0, sampling
        )

    f_scal = s2fft.transform.inverse(f_scal_lm, Ls, spin, sampling)
    return f_wav, f_scal


def analysis_transform_vectorised(
    f: np.ndarray,
    L: int,
    N: int = 1,
    J_min: int = 0,
    lam: float = 2.0,
    spin: int = 0,
    spin0: int = 0,
    sampling: str = "mw",
    reality: bool = False,
    multiresolution: bool = False,
) -> Tuple[np.ndarray, np.ndarray]:
    r"""Wavelet analysis from pixel space to wavelet space for complex signals.

    Args:
        f (np.ndarray): Signal :math:`f` on the sphere with shape :math:`[n_{\theta}, n_{\phi}]`.

        L (int): Harmonic bandlimit.

        N (int, optional): Upper azimuthal band-limit. Defaults to 1.

        J_min (int, optional): Lowest frequency wavelet scale to be used. Defaults to 0.

        lam (float, optional): Wavelet parameter which determines the scale factor between consecutive wavelet scales.
            Note that :math:`\lambda = 2` indicates dyadic wavelets. Defaults to 2.

        spin (int, optional): Spin (integer) of input signal. Defaults to 0.

        spin0 (int, optional): Spin (integer) of output signal. Defaults to 0.

        sampling (str, optional): Spherical sampling scheme from {"mw","mwss"}. Defaults to "mw".

        reality (bool, optional): Whether :math:`f \in \mathbb{R}`, if True exploits
            conjugate symmetry of harmonic coefficients. Defaults to False.

        multiresolution (bool, optional): Whether to store the scales at :math:`j_{\text{max}}`
            resolution or its own resolution. Defaults to False.

    Returns:
        f_wav (np.ndarray): Array of wavelet pixel-space coefficients
            with shape :math:`[n_{J}, 2N-1, n_{\theta}, n_{\phi}]`.

        f_scal (np.ndarray): Array of scaling pixel-space coefficients
            with shape :math:`[n_{\theta}, n_{\phi}]`.
    """
    J = samples.j_max(L, lam)
    Ls = shapes.scal_bandlimit(L, J_min, lam, multiresolution)

    f_scal_lm = shapes.construct_flm(L, J_min, lam, multiresolution)
    f_wav_lmn = shapes.construct_flmn(L, N, J_min, lam, multiresolution)
    f_wav = shapes.construct_f(L, N, J_min, lam, sampling, multiresolution)

    # Generate the directional wavelet kernels
    wav_lm, scal_l = filters.filters_directional_vectorised(
        L, N, J_min, lam, spin, spin0
    )
    wav_lm = np.einsum(
        "jln, l->jln", np.conj(wav_lm), 8 * np.pi**2 / (2 * np.arange(L) + 1)
    )

    flm = s2fft.transform.forward(f, L, spin, sampling)

    # Project all wigner coefficients for each lmn onto wavelet coefficients
    # Note that almost the entire compute is concentrated at the highest J
    for j in range(J_min, J + 1):
        Lj, Nj = shapes.LN_j(L, j, N, lam, multiresolution)
        f_wav_lmn[j - J_min][::2] = np.einsum(
            "lm,ln->nlm",
            flm[:Lj, L - Lj : L - 1 + Lj],
            wav_lm[j, :Lj, L - Nj : L - 1 + Nj : 2],
        )
        f_wav[j - J_min] = s2fft.wigner.transform.inverse(
            f_wav_lmn[j - J_min], Lj, Nj, 0, sampling
        )

    # Project all harmonic coefficients for each lm onto scaling coefficients
    phi = scal_l[:Ls] * np.sqrt(4 * np.pi / (2 * np.arange(Ls) + 1))
    f_scal_lm = np.einsum("lm,l->lm", flm[:Ls, L - Ls : L - 1 + Ls], phi)

    return f_wav, s2fft.transform.inverse(f_scal_lm, Ls, spin, sampling)<|MERGE_RESOLUTION|>--- conflicted
+++ resolved
@@ -65,53 +65,27 @@
                 if el != 0:
                     psi = np.conj(wav_lm[j, el, L - 1 + n])
                     psi *= 8 * np.pi**2 / (2 * el + 1)
-<<<<<<< HEAD
 
-                    f_wav_lmn[j, N - 1 + n, el, L - 1] = flm[el, L - 1 + 0] * psi
+                    f_wav_lmn[j - J_min][ Nj - 1 + n, el, Lj - 1] = flm[el, L - 1 + 0] * psi
                     for m in range(1, el + 1):
-                        f_wav_lmn[j, N - 1 + n, el, L - 1 + m] = (
+                        f_wav_lmn[j - J_min][Nj - 1 + n, el, Lj - 1 + m] = (
                             flm[el, L - 1 + m] * psi         
-=======
-                    for m in range(-el, el + 1):
-                        f_wav_lmn[j - J_min][Nj - 1 + n, el, Lj - 1 + m] = (
-                            flm[el, L - 1 + m] * psi
->>>>>>> 661f3d16
                         )
-                        if reality:
-                            f_wav_lmn[j, N - 1 + n, el, L - 1 - m] = (
-                                (-1) ** m * np.conj(f_wav_lmn[j, N - 1 + n, el, L - 1 + m])
-                            )
-                        else:
-                            f_wav_lmn[j, N - 1 + n, el, L - 1 - m] = (
-                            flm[el, L - 1 - m] * psi
-                            )
-                        
-
-
-
 
     for el in range(abs(spin), Ls):
         phi = np.sqrt(4.0 * np.pi / (2 * el + 1)) * scal_l[el]
-<<<<<<< HEAD
-        f_scal_lm[el, L - 1 + 0] = flm[el, L - 1 + 0] * phi
+        f_scal_lm[el, Ls - 1 + 0] = flm[el, L - 1 + 0] * phi
         for m in range(1, el + 1):
-            f_scal_lm[el, L - 1 + m] = flm[el, L - 1 + m] * phi
+            f_scal_lm[el, Ls - 1 + m] = flm[el, L - 1 + m] * phi
 
             if reality:
-                f_scal_lm[el, L - 1 - m] = (
-                    (-1) ** m * np.conj(f_scal_lm[el, L - 1 + m])
+                f_scal_lm[el, Ls - 1 - m] = (
+                    (-1) ** m * np.conj(f_scal_lm[el, Ls - 1 + m])
                 )
             else:
-                f_scal_lm[el, L - 1 - m] = (
+                f_scal_lm[el, Ls - 1 - m] = (
                     flm[el, L - 1 - m] * phi
                 )
-
-    params = so3.create_parameter_dict(L=L, N=N)
-    f_wav = np.zeros(shapes.f_wav(L, N, J_min, lam), dtype=np.complex128)
-=======
-        for m in range(-el, el + 1):
-            f_scal_lm[el, Ls - 1 + m] = flm[el, L - 1 + m] * phi
->>>>>>> 661f3d16
 
     f_wav = shapes.construct_f(L, N, J_min, lam, sampling, multiresolution)
     for j in range(J_min, J + 1):
